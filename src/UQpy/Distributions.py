--- conflicted
+++ resolved
@@ -462,11 +462,7 @@
     if dist_name.lower() in list_univariates:
         d, kwargs = scipy_distributions(dist_name=dist_name, params=params)
         val = d.ppf(x[:, 0], **kwargs)
-<<<<<<< HEAD
-    elif dist_name in list_multivariates:
-=======
     elif dist_name.lower() in list_multivariates:
->>>>>>> d6b779ab
         d, kwargs = scipy_distributions(dist_name=dist_name, params=params)
         val = d.ppf(x, **kwargs)
     # Otherwise it must be a file
