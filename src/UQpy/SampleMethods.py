--- conflicted
+++ resolved
@@ -1365,11 +1365,7 @@
             :param run_model_object: A RunModel object, which is used to evaluate the function value
             :type run_model_object: class
 
-<<<<<<< HEAD
-            :param samle_object: A SampleMethods class object, which contains information about existing samples
-=======
             :param sample_object: A SampleMethods class object, which contains information about existing samples
->>>>>>> d6b779ab
             :type sample_object: class
 
             :param krig_object: A kriging class object
@@ -1415,7 +1411,10 @@
                           'Weighted-U' learning function.
             :type max_p: float
 
-<<<<<<< HEAD
+            :param save_pf: Indicator to estimate probability of failure after each iteration. Only required if
+                            user-defined learning function is used.
+            :type save_pf: boolean
+
         Output:
             :return: AKMCS.sample_object.samples: Final/expanded samples.
             :rtype: AKMCS..sample_object.samples: ndarray
@@ -1427,23 +1426,6 @@
                                Reliability Analysis.
             :rtype: AKMCS.pf: float list
 
-=======
-            :param save_pf: Indicator to estimate probability of failure after each iteration. Only required if
-                            user-defined learning function is used.
-            :type save_pf: boolean
-
-        Output:
-            :return: AKMCS.sample_object.samples: Final/expanded samples.
-            :rtype: AKMCS..sample_object.samples: ndarray
-
-            :return: AKMCS.krig_model: Prediction function for the final surrogate model.
-            :rtype: AKMCS.krig_model: function
-
-            :return: AKMCS.pf: Probability of failure after every iteration of AKMCS. Available as an output only for
-                               Reliability Analysis.
-            :rtype: AKMCS.pf: float list
-
->>>>>>> d6b779ab
             :return: AKMCS.cov_pf: Covariance of probability of failure after every iteration of AKMCS. Available as an
                                    output only for Reliability Analysis.
             :rtype: AKMCS.pf: float list
@@ -1452,15 +1434,6 @@
     # Authors: Mohit S. Chauhan
     # Last modified: 01/07/2020 by Mohit S. Chauhan
 
-<<<<<<< HEAD
-    def __init__(self, run_model_object=None, sample_object=None, krig_object=None, nlearn=10000, nstart=None,
-                 population=None, dist_name=None, dist_params=None, qoi_name=None, lf=None, n_add=None,
-                 min_cov=None, max_p=None, verbose=False, kriging='UQpy', visualize=False):
-
-        # Initialize the internal variables of the class.
-        self.run_model_object = run_model_object
-        self.sample_object = sample_object
-=======
     def __init__(self, run_model_object=None, samples=None, krig_object=None, nlearn=10000, nstart=None,
                  population=None, dist_name=None, dist_params=None, qoi_name=None, lf=None, n_add=1,
                  min_cov=0.05, max_p=None, verbose=False, kriging='UQpy', visualize=False, save_pf=None, **kwargs):
@@ -1468,7 +1441,6 @@
         # Initialize the internal variables of the class.
         self.run_model_object = run_model_object
         self.samples = np.array(samples)
->>>>>>> d6b779ab
         self.krig_object = krig_object
         self.nlearn = nlearn
         self.nstart = nstart
@@ -1504,30 +1476,17 @@
 
         # Check if the initial sample design already exists and has model evalutions with it.
         # If it does not, run the initial calculations.
-<<<<<<< HEAD
-        if self.sample_object.samples is None:
-            if self.verbose:
-                print('UQpy: AKMCS - Generating the initial sample set using Latin hypercube sampling.')
-            self.sample_object = LHS(dist_name=self.dist_name, dist_params=self.dist_params, nsamples=self.nstart)
-=======
         if self.samples is None:
             if self.verbose:
                 print('UQpy: AKMCS - Generating the initial sample set using Latin hypercube sampling.')
             self.samples = LHS(dist_name=self.dist_name, dist_params=self.dist_params, nsamples=self.nstart).samples
->>>>>>> d6b779ab
 
         if self.verbose:
             print('UQpy: AKMCS - Running the initial sample set using RunModel.')
 
-<<<<<<< HEAD
-        self.run_model_object.run(samples=self.sample_object.samples)
-
-    def run(self, samples=None, n_add=None, append_samples=True, nsamples=0, lf=None, *args):
-=======
         self.run_model_object.run(samples=self.samples)
 
     def sample(self, samples=None, n_add=None, append_samples=True, nsamples=0, lf=None, *args):
->>>>>>> d6b779ab
         """
         Description:
 
@@ -1565,26 +1524,6 @@
             self.learning()
 
         if samples is not None:
-<<<<<<< HEAD
-            samplesu01 = check_input_dims(samples)
-            for j in range(self.dimension):
-                samplesu01[0, j] = self.sample_object.distribution[j].cdf(np.atleast_2d(samples[0, j]).T,
-                                                                          self.sample_object.dist_params[j])
-            # New samples are appended to existing samples, if append_samples is TRUE
-            if append_samples:
-                self.sample_object.samples = np.vstack([self.sample_object.samples, samples])
-                self.sample_object.samplesU01 = np.vstack([self.sample_object.samplesU01, samplesu01])
-            else:
-                self.sample_object.samples = samples
-                self.sample_object.samplesU01 = samplesu01
-                self.run_model_object.qoi_list = []
-
-            if self.verbose:
-                print('UQpy: AKMCS - Running the provided sample set using RunModel.')
-
-            self.run_model_object.run(samples=samples, append_samples=append_samples)
-        self.training_points = self.sample_object.samplesU01
-=======
             # New samples are appended to existing samples, if append_samples is TRUE
             if append_samples:
                 self.samples = np.vstack([self.samples, samples])
@@ -1596,7 +1535,6 @@
                 print('UQpy: AKMCS - Running the provided sample set using RunModel.')
 
             self.run_model_object.run(samples=samples, append_samples=append_samples)
->>>>>>> d6b779ab
 
         if self.verbose:
             print('UQpy: Performing AK-MCS design...')
@@ -1618,33 +1556,21 @@
         # Train the initial Kriging model.
         if self.kriging == 'UQpy':
             with suppress_stdout():  # disable printing output comments
-<<<<<<< HEAD
-                self.krig_object.fit(samples=np.atleast_2d(self.training_points), values=np.atleast_2d(np.array(qoi)).T)
-=======
                 self.krig_object.fit(samples=self.samples, values=np.atleast_2d(np.array(qoi)).T)
->>>>>>> d6b779ab
             self.krig_model = self.krig_object.interpolate
         else:
             gp = GaussianProcessRegressor(kernel=self.krig_object, n_restarts_optimizer=0)
             gp.fit(self.training_points, qoi)
             self.krig_model = gp.predict
 
+
         # ---------------------------------------------
         # Primary loop for learning and adding samples.
         # ---------------------------------------------
 
-<<<<<<< HEAD
-        for i in range(self.training_points.shape[0], self.nsamples):
-            print(i)
-
-            # Find all of the points in the population that have not already been integrated into the training set
-            rest_pop = np.array(
-                [x for x in self.population.samplesU01.tolist() if x not in self.training_points.tolist()])
-=======
         for i in range(self.samples.shape[0], self.nsamples):
             # Find all of the points in the population that have not already been integrated into the training set
             rest_pop = np.array([x for x in self.population.samples.tolist() if x not in self.samples.tolist()])
->>>>>>> d6b779ab
 
             # Apply the learning function to identify the new point to run the model.
             # TODO: Add the other learning fuctions.
@@ -1653,16 +1579,7 @@
             new_point = np.atleast_2d(rest_pop[new_ind])
 
             # Add the new points to the training set and to the sample set.
-<<<<<<< HEAD
-            self.training_points = np.vstack([self.training_points, new_point])
-            self.sample_object.samplesU01 = np.vstack([self.sample_object.samplesU01, new_point])
-            for j in range(self.dimension):
-                new_point[0, j] = self.sample_object.distribution[j].icdf(np.atleast_2d(new_point[0, j]).T,
-                                                                          self.sample_object.dist_params[j])
-            self.sample_object.samples = np.vstack([self.sample_object.samples, new_point])
-=======
             self.samples = np.vstack([self.samples, new_point])
->>>>>>> d6b779ab
 
             # Run the model at the new points
             self.run_model_object.run(samples=np.atleast_2d(new_point))
@@ -1679,12 +1596,7 @@
             if self.kriging == 'UQpy':
                 with suppress_stdout():
                     # disable printing output comments
-<<<<<<< HEAD
-                    self.krig_object.fit(samples=np.atleast_2d(self.training_points),
-                                         values=np.atleast_2d(np.array(qoi)).T)
-=======
                     self.krig_object.fit(samples=self.samples, values=np.atleast_2d(np.array(qoi)).T)
->>>>>>> d6b779ab
                 self.krig_model = self.krig_object.interpolate
             else:
                 gp = GaussianProcessRegressor(kernel=self.krig_object, n_restarts_optimizer=0)
@@ -1758,14 +1670,6 @@
         if min(u[:, 0]) >= 2:
             self.indicator = True
 
-<<<<<<< HEAD
-        n_ = g.shape[0] + len(qoi)
-        pf = (np.sum(g < 0) + sum(iin < 0 for iin in qoi)) / n_
-        self.pf.append(pf)
-        self.cov_pf.append(np.sqrt((1 - pf) / (pf * n_)))
-
-=======
->>>>>>> d6b779ab
         return rows
 
     # This learning function has not yet been tested.
@@ -1782,19 +1686,10 @@
         sig[sig == 0.] = 0.00001
 
         u = abs(g) / sig
-<<<<<<< HEAD
-        p1, p2 = np.ones([pop.shape[0], pop.shape[1]]), np.ones([pop.shape[0], pop.shape[1]])
-        for j in range(self.dimension):
-            p2[:, j] = self.sample_object.distribution[j].icdf(np.atleast_2d(pop[:, j]).T,
-                                                               self.sample_object.dist_params[j])
-            p1[:, j] = self.sample_object.distribution[j].pdf(np.atleast_2d(p2[:, j]).T,
-                                                              self.sample_object.dist_params[j])
-=======
         p1, p2 = np.ones([pop.shape[0],pop.shape[1]]), np.ones([pop.shape[0],pop.shape[1]])
         for j in range(self.dimension):
             p2[:, j] = self.population.distribution[j].icdf(np.atleast_2d(pop[:, j]).T, self.dist_params[j])
             p1[:, j] = self.population.distribution[j].pdf(np.atleast_2d(p2[:, j]).T, self.dist_params[j])
->>>>>>> d6b779ab
 
         p1 = p1.prod(1).reshape(u.size, 1)
         u_ = u * ((self.max_p - p1) / self.max_p)
@@ -1804,14 +1699,6 @@
         if min(u[:, 0]) >= 2:
             self.indicator = True
 
-<<<<<<< HEAD
-        n_ = g.shape[0] + len(qoi)
-        pf = (np.sum(g < 0) + sum(iin < 0 for iin in qoi)) / n_
-        self.pf.append(pf)
-        self.cov_pf.append(np.sqrt((1 - pf) / (pf * n_)))
-
-=======
->>>>>>> d6b779ab
         return rows
 
     # This learning function has not yet been tested.
@@ -1835,11 +1722,7 @@
         t3 = (a_ + ep - g) / sig
         eff = (g - a_) * (2 * stats.norm.cdf(t1) - stats.norm.cdf(t2) - stats.norm.cdf(t3))
         eff += -sig * (2 * stats.norm.pdf(t1) - stats.norm.pdf(t2) - stats.norm.pdf(t3))
-<<<<<<< HEAD
-        eff += ep * (stats.norm.cdf(t3) - stats.norm.cdf(t2))
-=======
         eff += ep*(stats.norm.cdf(t3) - stats.norm.cdf(t2))
->>>>>>> d6b779ab
         rows = eff[:, 0].argsort()[-self.n_add:]
 
         if max(eff[:, 0]) <= 0.001:
@@ -1887,13 +1770,6 @@
             self.lf = self.weighted_u
         else:
             self.lf = self.eff
-<<<<<<< HEAD
-
-    # Initial check for errors
-    def init_akmcs(self):
-        if self.run_model_object is None:
-            raise NotImplementedError('UQpy: AKMCS requires a predefined RunModel object.')
-=======
 
     # Initial check for errors
     def init_akmcs(self):
@@ -1912,14 +1788,8 @@
                 self.save_pf = True
 
         self.learning()
->>>>>>> d6b779ab
-
-        if self.sample_object.samples is not None:
-            self.dimension = np.shape(self.sample_object.samples)[1]
-        else:
-            self.dimension = np.shape(self.dist_name)[0]
-
-        self.learning()
+
+
 
 
 ########################################################################################################################
