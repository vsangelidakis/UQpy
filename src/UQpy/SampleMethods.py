--- conflicted
+++ resolved
@@ -1245,7 +1245,6 @@
         # VORONOI STRATIFICATION
         # ----------------------
         elif self.cell == 'Voronoi':
-<<<<<<< HEAD
 
             from UQpy.Utilities import compute_Delaunay_centroid_volume, voronoi_unit_hypercube
             from scipy.spatial.qhull import Delaunay
@@ -1266,28 +1265,6 @@
                         [self.mesh_vertices, self.sample_object.strata.vertices[i, :]])
                     self.points_to_samplesU01 = np.hstack([np.array([-1]), self.points_to_samplesU01, ])
 
-=======
-
-            from UQpy.Utilities import compute_Delaunay_centroid_volume, voronoi_unit_hypercube
-            from scipy.spatial.qhull import Delaunay
-            import math
-            import itertools
-
-            self.training_points = self.sample_object.samplesU01
-
-            # Extract the boundary vertices and use them in the Delaunay triangulation / mesh generation
-            self.mesh_vertices = self.training_points
-            self.points_to_samplesU01 = np.arange(0, self.training_points.shape[0])
-            for i in range(np.shape(self.sample_object.strata.vertices)[0]):
-                if any(np.logical_and(self.sample_object.strata.vertices[i, :] >= -1e-10,
-                                      self.sample_object.strata.vertices[i, :] <= 1e-10)) or \
-                        any(np.logical_and(self.sample_object.strata.vertices[i, :] >= 1 - 1e-10,
-                                           self.sample_object.strata.vertices[i, :] <= 1 + 1e-10)):
-                    self.mesh_vertices = np.vstack(
-                        [self.mesh_vertices, self.sample_object.strata.vertices[i, :]])
-                    self.points_to_samplesU01 = np.hstack([np.array([-1]), self.points_to_samplesU01, ])
-
->>>>>>> a69bea35
             # Define the simplex mesh to be used for sampling
             self.mesh = Delaunay(self.mesh_vertices, furthest_site=False, incremental=True, qhull_options=None)
 
@@ -1408,10 +1385,6 @@
 ########################################################################################################################
 #                                        Generating random samples inside a Simplex
 ########################################################################################################################
-<<<<<<< HEAD
-=======
-
->>>>>>> a69bea35
 class Simplex:
     """
         Description:
@@ -2134,7 +2107,7 @@
     def learning(self):
         if type(self.lf).__name__ == 'function':
             self.lf = self.lf
-        elif self.lf not in ['EFF', 'U', 'Weighted-U', 'EIF', 'EIGF']:
+        elif self.lf not in ['EFF', 'U', 'Weighted-U', 'EIF', 'EIGF', 'USI']:
             raise NotImplementedError("UQpy Error: The provided learning function is not recognized.")
         elif self.lf == 'EIGF':
             self.lf = self.eigf
