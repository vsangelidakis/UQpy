#!/bin/bash

# Chnage only the part of filename  "modelInput_"
filename="modelInput_$1.txt"


# Don not modify
touch "$filename"
if [ -e TEMP_val_$1.txt ]
then
<<<<<<< HEAD
<<<<<<< HEAD
mv "TEMP_val_$1.txt" "$filename"
=======
mv "UQpy_run_$1.txt" "$filename"
>>>>>>> master
=======
mv "UQpy_run_$1.txt" "$filename"
>>>>>>> 09ada593
fi


<|MERGE_RESOLUTION|>--- conflicted
+++ resolved
@@ -8,15 +8,7 @@
 touch "$filename"
 if [ -e TEMP_val_$1.txt ]
 then
-<<<<<<< HEAD
-<<<<<<< HEAD
-mv "TEMP_val_$1.txt" "$filename"
-=======
 mv "UQpy_run_$1.txt" "$filename"
->>>>>>> master
-=======
-mv "UQpy_run_$1.txt" "$filename"
->>>>>>> 09ada593
 fi
 
 
